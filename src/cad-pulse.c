--- conflicted
+++ resolved
@@ -413,17 +413,18 @@
     for (i = 0; i < info->n_ports; i++) {
         pa_sink_port_info *port = info->ports[i];
 
-<<<<<<< HEAD
-#ifdef WITH_DROID_SUPPORT
-        if ((self->sink_is_droid && strcmp(port->name, DROID_OUTPUT_PORT_SPEAKER) == 0) ||
-            (!self->sink_is_droid && strstr(port->name, SND_USE_CASE_DEV_SPEAKER) != 0)) {
+#ifdef WITH_DROID_SUPPORT
+        pa_device_port_type_t port_type;
+        if (self->sink_is_droid && strcmp(port->name, DROID_OUTPUT_PORT_SPEAKER) == 0) {
+            port_type = PA_DEVICE_PORT_TYPE_SPEAKER;
+        } else {
+            port_type = port->type;
+        }
+        switch (port_type) {
 #else
-        if (strstr(port->name, SND_USE_CASE_DEV_SPEAKER) != NULL) {
-#endif /* WITH_DROID_SUPPORT */
-=======
         switch (port->type) {
+#endif /* WITH_DROID_SUPPORT */
           case PA_DEVICE_PORT_TYPE_SPEAKER:
->>>>>>> 56831297
             if (self->speaker_port) {
                 if (g_strcmp0(port->name, self->speaker_port) != 0) {
                     g_free(self->speaker_port);
@@ -586,7 +587,6 @@
         pa_card_port_info *port = info->ports[i];
         g_debug("CARD: port %d/%d, name=%s", i, info->n_ports-1, port->name);
 
-<<<<<<< HEAD
 #ifdef WITH_DROID_SUPPORT
         if (strstr(port->name, DROID_OUTPUT_PORT_SPEAKER) != NULL) {
             has_speaker = TRUE;
@@ -596,11 +596,8 @@
         }
 #endif /* WITH_DROID_SUPPORT */
 
-        if (strstr(port->name, SND_USE_CASE_DEV_SPEAKER) != NULL) {
-=======
         switch (port->type) {
           case PA_DEVICE_PORT_TYPE_SPEAKER:
->>>>>>> 56831297
             has_speaker = TRUE;
             break;
           case PA_DEVICE_PORT_TYPE_EARPIECE:
@@ -626,15 +623,11 @@
     for (i = 0; i < info->n_profiles; i++) {
         pa_card_profile_info2 *profile = info->profiles2[i];
 
-<<<<<<< HEAD
-#ifdef WITH_DROID_SUPPORT
-        if (strstr(profile->name, SND_USE_CASE_VERB_VOICECALL) != NULL || strstr(profile->name, DROID_PROFILE_VOICECALL) != NULL) {
+#ifdef WITH_DROID_SUPPORT
+        if (g_str_has_prefix(profile->name, SND_USE_CASE_VERB_VOICECALL) || strstr(profile->name, DROID_PROFILE_VOICECALL) != NULL) {
 #else
-        if (strstr(profile->name, SND_USE_CASE_VERB_VOICECALL) != NULL) {
-#endif /* WITH_DROID_SUPPORT */
-=======
-        if (g_str_has_prefix(profile->name, SND_USE_CASE_VERB_VOICECALL)) {
->>>>>>> 56831297
+        if (g_str_has_prefix(profile->name, SND_USE_CASE_VERB_VOICECALL))  {
+#endif /* WITH_DROID_SUPPORT */
             self->has_voice_profile = TRUE;
             if (info->active_profile2 == profile)
                 self->audio_mode = CALL_AUDIO_MODE_CALL;
@@ -1050,13 +1043,8 @@
     CadPulseOperation *operation = data;
     pa_card_profile_info2 *profile;
     pa_operation *op = NULL;
-<<<<<<< HEAD
-    gchar *default_profile;
-    gchar *voicecall_profile;
     pa_context_success_cb_t complete_callback;
-=======
     const char *target_verb = NULL;
->>>>>>> 56831297
 
     if (eol != 0)
         return;
@@ -1069,34 +1057,22 @@
     if (info->index != operation->pulse->card_id)
         return;
 
-#ifdef WITH_DROID_SUPPORT
-    default_profile = operation->pulse->sink_is_droid ?
-                          DROID_PROFILE_HIFI :
-                          SND_USE_CASE_VERB_HIFI;
-    voicecall_profile = operation->pulse->sink_is_droid ?
-                            DROID_PROFILE_VOICECALL :
-                            SND_USE_CASE_VERB_VOICECALL;
-    complete_callback = droid_mode_change_complete_cb;
-#else
-    default_profile = SND_USE_CASE_VERB_HIFI;
-    voicecall_profile = SND_USE_CASE_VERB_VOICECALL;
-    complete_callback = operation_complete_cb;
-#endif /* WITH_DROID_SUPPORT */
-
     profile = info->active_profile2;
 
-<<<<<<< HEAD
-    if (strcmp(profile->name, voicecall_profile) == 0 && operation->value == 0) {
+#ifdef WITH_DROID_SUPPORT
+    if (operation->pulse->sink_is_droid && strcmp(profile->name, DROID_PROFILE_VOICECALL) == 0 && operation->value == 0) {
         g_debug("switching to default profile");
         op = pa_context_set_card_profile_by_index(ctx, operation->pulse->card_id,
-                                                  default_profile,
-                                                  complete_callback, operation);
-    } else if (strcmp(profile->name, default_profile) == 0 && operation->value == 1) {
+                                                  DROID_PROFILE_HIFI,
+                                                  droid_mode_change_complete_cb, operation);
+    } else if (operation->pulse->sink_is_droid && strcmp(profile->name, DROID_PROFILE_HIFI) == 0 && operation->value == 1) {
         g_debug("switching to voice profile");
         op = pa_context_set_card_profile_by_index(ctx, operation->pulse->card_id,
-                                                  voicecall_profile,
-                                                  complete_callback, operation);
-=======
+                                                  DROID_PROFILE_VOICECALL,
+                                                  droid_mode_change_complete_cb, operation);
+    }
+#endif /* WITH_DROID_SUPPORT */
+
     if (g_str_has_prefix(profile->name, SND_USE_CASE_VERB_VOICECALL) && operation->value == 0) {
         g_debug("switching to default profile");
         target_verb = SND_USE_CASE_VERB_HIFI;
@@ -1126,7 +1102,6 @@
                                                       target_profile,
                                                       operation_complete_cb, operation);
         }
->>>>>>> 56831297
     }
 
     if (op) {
